--- conflicted
+++ resolved
@@ -62,16 +62,9 @@
             f"{self.__class__.__name__} object has no attribute {name}"
         )
 
-<<<<<<< HEAD
     def show(self, ctx=None, ax=None, title="", **kwargs):
         "Show spectrogram using librosa"
         return show_spectrogram(self, ctx=ctx, ax=ax, title=title, **kwargs)
-=======
-    def show(self, ctx=None, ax=None, figsize=None, **kwargs):
-        "Show spectrogram using matplotlib"
-        show_spectrogram(self, ctx=ctx, ax=ax, figsize=figsize, **kwargs)
-        plt.show()
->>>>>>> 308d35f2
 
 
 def show_spectrogram(sg, title="", ax=None, ctx=None, **kwargs):
