from enum import Enum

import colorednoise as cn
import torch
from fastai.imports import np, random
from fastai.vision.augment import RandTransform
from fastcore.transform import Transform

from ..core.signal import AudioTensor
from ..core.spectrogram import AudioSpectrogram


class AudioPadType(Enum):
    "All methods of padding audio as attributes to get tab-completion and typo-proofing",
    Zeros = "zeros"
    Zeros_After = "zeros_after"
    Repeat = "repeat"


class ResizeSignal(Transform):
    """Crops signal to be length specified in ms by duration, padding if needed"""

<<<<<<< HEAD
    def __init__(self, duration, pad_mode=AudioPadType.Zeros):  # noqa: F821
        store_attr()
=======
    def __init__(self, duration, pad_mode=AudioPadType.Zeros):
        self.duration = duration
        self.pad_mode = pad_mode
        if pad_mode not in [
            AudioPadType.Zeros,
            AudioPadType.Zeros_After,
            AudioPadType.Repeat,
        ]:
            raise ValueError(
                f"""pad_mode {pad_mode} not currently supported,
                only AudioPadType.Zeros, AudioPadType.Zeros_After,
                or AudioPadType.Repeat"""
            )
>>>>>>> 0493cfb6

    def encodes(self, ai: AudioTensor) -> AudioTensor:
        sig = ai.data
        orig_samples = ai.nsamples
        crop_samples = int((self.duration / 1000) * ai.sr)
        if orig_samples == crop_samples:
            return ai
        elif orig_samples < crop_samples:
            ai.data = _tfm_pad_signal(sig, crop_samples, pad_mode=self.pad_mode)
        else:
            crop_start = random.randint(0, int(orig_samples - crop_samples))
            ai.data = sig[:, crop_start : crop_start + crop_samples]
        return ai


def _tfm_pad_signal(sig, width, pad_mode=AudioPadType.Zeros):
    """Pad spectrogram to specified width, using specified pad mode"""
    c, x = sig.shape
    if pad_mode in [AudioPadType.Zeros, AudioPadType.Zeros_After]:
        zeros_front = (
            random.randint(0, width - x) if pad_mode == AudioPadType.Zeros else 0
        )
        pad_front = torch.zeros((c, zeros_front))
        pad_back = torch.zeros((c, width - x - zeros_front))
        return torch.cat((pad_front, sig, pad_back), 1)
    elif pad_mode == AudioPadType.Repeat:
        repeats = width // x + 1
        return sig.repeat(1, repeats)[:, :width]


def _shift(sig, s):
    if s == 0:
        return sig
    out = torch.zeros_like(sig)
    if s < 0:
        out[..., :s] = sig[..., -s:]
    else:
        out[..., s:] = sig[..., :-s]
    return out


def shift_signal(t: torch.Tensor, shift, roll):
    # refactor 2nd half of this statement to just take and roll the final axis
    if roll:
        t.data = torch.from_numpy(np.roll(t.numpy(), shift, axis=-1))
    else:
        t.data = _shift(t, shift)
    return t


class SignalShifter(RandTransform):
    """Randomly shifts the audio signal by `max_pct` %.
    direction must be -1(left) 0(bidirectional) or 1(right).
    """

    def __init__(self, p=0.5, max_pct=0.2, max_time=None, direction=0, roll=False):
        if direction not in [-1, 0, 1]:
            raise ValueError("Direction must be -1(left) 0(bidirectional) or 1(right)")
<<<<<<< HEAD
        store_attr()
=======
        self.max_pct = max_pct
        self.max_time = max_time
        self.direction = direction
        self.roll = roll
>>>>>>> 0493cfb6
        super().__init__(p=p)

    def before_call(self, b, split_idx):
        super().before_call(b, split_idx)
        self.shift_factor = random.uniform(-1, 1)
        if self.direction != 0:
            self.shift_factor = self.direction * abs(self.shift_factor)

    def encodes(self, ai: AudioTensor):
        if self.max_time is None:
            s = self.shift_factor * self.max_pct * ai.nsamples
        else:
            s = self.shift_factor * self.max_time * ai.sr
        ai.data = shift_signal(ai.data, int(s), self.roll)
        return ai

    def encodes(self, sg: AudioSpectrogram):
        if self.max_time is None:
            s = self.shift_factor * self.max_pct * sg.width
        else:
            s = self.shift_factor * self.max_time * sg.sr
        return shift_signal(sg, int(s), self.roll)


class NoiseColor:
    Violet = -2
    Blue = -1
    White = 0
    Pink = 1
    Brown = 2


class AddNoise(Transform):
    "Adds noise of specified color and level to the audio signal"

<<<<<<< HEAD
    def __init__(self, noise_level=0.05, color=NoiseColor.White):  # noqa: F821
        store_attr()
=======
    def __init__(self, noise_level=0.05, color=NoiseColor.White):
        self.noise_level = noise_level
        self.color = color
        if color not in [*range(-2, 3)]:
            raise ValueError(f"color {color} is not valid")
>>>>>>> 0493cfb6

    def encodes(self, ai: AudioTensor) -> AudioTensor:
        # if it's white noise, implement our own for speed
        if self.color == NoiseColor.White:
            noise = torch.randn_like(ai.data)
        else:
            noise = torch.from_numpy(
                cn.powerlaw_psd_gaussian(exponent=self.color, size=ai.nsamples)
            ).float()
        scaled_noise = noise * ai.data.abs().mean() * self.noise_level
        ai.data += scaled_noise
        return ai


class ChangeVolume(RandTransform):
    "Changes the volume of the signal"

    def __init__(self, p=0.5, lower=0.5, upper=1.5):
        self.lower, self.upper = lower, upper
        super().__init__(p=p)

    def before_call(self, b, split_idx):
        super().before_call(b, split_idx)
        self.gain = random.uniform(self.lower, self.upper)

    def encodes(self, ai: AudioTensor):
        return ai.apply_gain(self.gain)


class SignalCutout(RandTransform):
    "Randomly zeros some portion of the signal"

    def __init__(self, p=0.5, max_cut_pct=0.15):
        self.max_cut_pct = max_cut_pct
        super().__init__(p=p)

    def before_call(self, b, split_idx):
        super().before_call(b, split_idx)
        self.cut_pct = random.uniform(0, self.max_cut_pct)

    def encodes(self, ai: AudioTensor):
        return ai.cutout(self.cut_pct)


class SignalLoss(RandTransform):
    "Randomly loses some portion of the signal"

    def __init__(self, p=0.5, max_loss_pct=0.15):
        self.max_loss_pct = max_loss_pct
        super().__init__(p=p)

    def before_call(self, b, split_idx):
        super().before_call(b, split_idx)
        self.loss_pct = random.uniform(0, self.max_loss_pct)

    def encodes(self, ai: AudioTensor):
        return ai.lose_signal(self.loss_pct)


# downmixMono was removed from torchaudio, we now just take the mean across channels
# this works for both batches and individual items
class DownmixMono(Transform):
    "Transform multichannel audios into single channel"

    def encodes(self, ai: AudioTensor) -> AudioTensor:
        downmixed = ai.data.contiguous().mean(-2).unsqueeze(-2)
        return AudioTensor(downmixed, ai.sr)<|MERGE_RESOLUTION|>--- conflicted
+++ resolved
@@ -20,10 +20,6 @@
 class ResizeSignal(Transform):
     """Crops signal to be length specified in ms by duration, padding if needed"""
 
-<<<<<<< HEAD
-    def __init__(self, duration, pad_mode=AudioPadType.Zeros):  # noqa: F821
-        store_attr()
-=======
     def __init__(self, duration, pad_mode=AudioPadType.Zeros):
         self.duration = duration
         self.pad_mode = pad_mode
@@ -37,7 +33,6 @@
                 only AudioPadType.Zeros, AudioPadType.Zeros_After,
                 or AudioPadType.Repeat"""
             )
->>>>>>> 0493cfb6
 
     def encodes(self, ai: AudioTensor) -> AudioTensor:
         sig = ai.data
@@ -96,14 +91,10 @@
     def __init__(self, p=0.5, max_pct=0.2, max_time=None, direction=0, roll=False):
         if direction not in [-1, 0, 1]:
             raise ValueError("Direction must be -1(left) 0(bidirectional) or 1(right)")
-<<<<<<< HEAD
-        store_attr()
-=======
         self.max_pct = max_pct
         self.max_time = max_time
         self.direction = direction
         self.roll = roll
->>>>>>> 0493cfb6
         super().__init__(p=p)
 
     def before_call(self, b, split_idx):
@@ -139,16 +130,11 @@
 class AddNoise(Transform):
     "Adds noise of specified color and level to the audio signal"
 
-<<<<<<< HEAD
-    def __init__(self, noise_level=0.05, color=NoiseColor.White):  # noqa: F821
-        store_attr()
-=======
     def __init__(self, noise_level=0.05, color=NoiseColor.White):
         self.noise_level = noise_level
         self.color = color
         if color not in [*range(-2, 3)]:
             raise ValueError(f"color {color} is not valid")
->>>>>>> 0493cfb6
 
     def encodes(self, ai: AudioTensor) -> AudioTensor:
         # if it's white noise, implement our own for speed
